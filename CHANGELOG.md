# spirit-log-unreleased

* Tweaking of AsyncLogger::enabled to do a cheap early check.

# spirit-unreleased

* `on_terminate` takes `FnOnce` instead of `FnMut`.
* `log_error!` macro, to cut down on boilerplate of the same-named function.
* `ErrorLogFormat::Multiline` replaced by `MultiLine` (inconsistency, the old
  one still stays as a deprecated alias).
<<<<<<< HEAD
* Fix corner cases around registering callbacks after termination.
* Don't register signals if the background thread is not started.
=======
* `ConfigBuilder::config_defaults_typed` to specify the lowest level of
  configuration through a struct instead of just string.
>>>>>>> e342d393

TODO: Release -tokio and -hyper too, switch to the not deprecated variant.

# spirit-hyper-0.5.1

* Support the http1-half-close option.

# spirit-log-0.2.2

* Cap configured level by `log::STATIC_MAX_LEVEL` too.

# spirit-0.3.2

* bugfix: SeqDriver removes unused resources.

# spirit-log-0.2.1

* Asynchronous/background logging support.
* Fix of collision on stderr (errors were logged twice if configuration had a
  stderr log).

# 0.3.1

* Ability to hold guards (things keeping something alive) until the end of the
  lifetime of Spirit (and therefore application, in most cases).
* Ability to join the background thread (either manually or requesting
  autojoin).
* Fixes around logging of validation errors.
* Fixes around updating sequences in pipelines (only the first update
  succeeded).

# 0.3.0
# spirit-cfg-helpers-0.2.0
# spirit-daemonize-0.2.0
# spirit-hyper-0.5.0
# spirit-log-0.2
# spirit-reqwest-0.2.0
# spirit-tokio-0.5.0

* Configuration can be loaded without the full machinery of full Spirit object.
* Helpers got renamed to Extension.
* Extension, callbacks and other similar things can now be added to already
  built Spirit as well as Builder.
* A lot of methods moved onto traits to support the above. To import all of
  them, `use spirit::prelude::*` is recommended.
* Pieces of configuration are now described in generic way with the `Fragment`
  trait. This allows to manually create the resource the configuration
  describes.
* `CfgHelper` and `IteratedCfgHelper` are gone. They are replaced with the
  `Pipeline` machinery that takes a `Fragment` on one end, creates the resource,
  does something with it and then installs it fully automatically. This is,
  however, more flexible and looks more magical when being read.

# spirit-cfg-helpers-0.1.1

* Fix panic when the config can't be serialized to toml due to order of values.

# 0.2.10
# spirit-daemonize-0.1.3
# spirit-log-0.1.6
# spirit-hyper-0.4.1
# spirit-tokio-0.4.2

* Configuration fragments now implement `Serialize` and `StructDoc` to support
  the `CfgDump` and `CfgHelp` helpers.

# spirit-cfg-helpers-0.1.0

* Initial implementation.
  - `CfgDump` and `CfgHelp` command line options.
  - `config_logging` to log configuration changes.

# spirit-reqwest-0.1.0

* Initial implementation.
  - Fragment to configure and build the client.
  - A storage that is kept up to date all the time.

# 0.2.9

* spirit::utils::Hidden to hide sensitive information from logs.

# spirit-tokio-0.4.1

* Make the `max-conn` connection limit optional. If not present, the number of
  active connections is not limited (well, but max number of file descriptors,
  kernel, memory… but not the application itself).

# spirit-hyper-0.4.0

* Ability to specify connection limits.

# spirit-tokio-0.4.0

* New way of handling connection limits (reusable as a transport for eg. hyper).
* More informative error messages when binding.

# spirit-log-0.1.5

* (Re)enabled log-panics integration. It got lost when splitting of the main
  `spirit`, but was always intended to be present.

# spirit-0.2.8

* Docs extensions (example, listing features, adding link to tutorial).

# spirit-tokio-0.3.1

* Docs fixes.

# spirit-hyper-0.3.0

* Redesigned (same changes as with spirit-tokio).
* Support for arbitrary `Service` implementations.

# spirit-tokio-0.3.0

* Redesigned; the main traits are now `ResourceConfig` and `ResourceConsumer`.
  They interlock in a similar way the serde traits do.
* Support for unix domain sockets.
* Either for alternative sockets (usually unix vs. IP).
* Fixed problem of not shutting down on error from inner body.

# 0.2.7
# spirit-daemonize-0.1.2
# spirit-log-0.1.4

* Ability to opt out of several dependencies by features (the config
  dependencies).

# spirit-log-0.1.3

* Some more logging formats.

# 0.2.6

* Don't add needless context to top-level errors.

# 0.2.5

* More detailed errors from configuration loading & friends (they have causes
  and contexts).
* Moved few utility functions into `utils` (and re-exporting them for
  compatibility).

# 0.2.4

* Turn the passed configuration paths to absolute so they survive daemonization
  or other changes of current directory.
* Utility function to parse PathBuf into absolute one in StructOpt (to allow
  custom fragments to do the same).
* Fix of the error message when missing configuration files.

# 0.2.3

* `log_errors_named`.
* Fix/improvement of the target for errors inside `run`.

# spirit-log-0.1.2

* Possibility to choose the logging format, at least a bit for now.

# spirit-daemonize-0.1.1

* Fix documentation (the key is `pid-file`, with a dash).

# 0.2.2

* Fixed matching environment variables with underscore.

# spirit-log-0.1.1

* Use standard date format (rfc3339).
* Allows choosing between local and UTC time and configuring the time format.

# 0.2.1

* Helpers for immutable config fragments.

# 0.2.0
# spirit-daemonize-0.1.0
# spirit-hyper-0.2.0
# spirit-log-0.1.0
# spirit-tokio-0.2.0

* Config hook gets access to the command line options too.
* Logging extracted to a separate helper crate (`spirit-log`).
* Daemonization extracted to a separate helper crate (`spirit-daemonize`).
* Ability to not start the background thread.
* Dropped the `S` type parameter. It now keeps the config internally, but if
  exporting to a global variable is needed, a `helpers::cfg_store` helper is
  provided.

# spirit-hyper 0.1.0

* Initial release, minimal hyper support.

# spirit-tokio 0.1.1

* The ResourceMaker trait to reuse lower-level things in higher-level
  abstractions. To be used by other helper crates.

# 0.1.1

* Link/documentation fixes.
* Added support for named groups and users when dropping privileges (thanks to
  myrrlyn).

# 0.1.0

* Inclusion of the spirit-tokio helper
* Initial implementation<|MERGE_RESOLUTION|>--- conflicted
+++ resolved
@@ -8,13 +8,10 @@
 * `log_error!` macro, to cut down on boilerplate of the same-named function.
 * `ErrorLogFormat::Multiline` replaced by `MultiLine` (inconsistency, the old
   one still stays as a deprecated alias).
-<<<<<<< HEAD
 * Fix corner cases around registering callbacks after termination.
 * Don't register signals if the background thread is not started.
-=======
 * `ConfigBuilder::config_defaults_typed` to specify the lowest level of
   configuration through a struct instead of just string.
->>>>>>> e342d393
 
 TODO: Release -tokio and -hyper too, switch to the not deprecated variant.
 
